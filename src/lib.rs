--- conflicted
+++ resolved
@@ -106,10 +106,7 @@
 use hyper::{Body, Request, Response};
 use std::task::{Context, Poll};
 use std::pin::Pin;
-<<<<<<< HEAD
-=======
 use pin_project_lite::pin_project;
->>>>>>> 3ad6f774
 
 use tungstenite::{Error, error::ProtocolError};
 use tungstenite::handshake::derive_accept_key;
@@ -120,11 +117,7 @@
 
 pub use tokio_tungstenite::WebSocketStream;
 
-<<<<<<< HEAD
-pin_project_lite::pin_project! {
-=======
 pin_project! {
->>>>>>> 3ad6f774
 	/// A future that resolves to a websocket stream when the associated HTTP upgrade completes.
 	#[derive(Debug)]
 	pub struct HyperWebsocket {
